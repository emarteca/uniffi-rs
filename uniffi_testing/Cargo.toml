--- conflicted
+++ resolved
@@ -1,10 +1,6 @@
 [package]
 name = "uniffi_testing"
-<<<<<<< HEAD
-version = "0.26.0"
-=======
 version = "0.26.1"
->>>>>>> d5332be3
 authors = ["Firefox Sync Team <sync-team@mozilla.com>"]
 description = "a multi-language bindings generator for rust (testing helpers)"
 documentation = "https://mozilla.github.io/uniffi-rs"
