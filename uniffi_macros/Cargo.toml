[package]
name = "uniffi_macros"
<<<<<<< HEAD
version = "0.25.0"
=======
version = "0.25.1"
>>>>>>> b0ab2345
authors = ["Firefox Sync Team <sync-team@mozilla.com>"]
description = "a multi-language bindings generator for rust (convenience macros)"
documentation = "https://mozilla.github.io/uniffi-rs"
homepage = "https://mozilla.github.io/uniffi-rs"
repository = "https://github.com/mozilla/uniffi-rs"
license = "MPL-2.0"
edition = "2021"
keywords = ["ffi", "bindgen"]

[lib]
proc-macro = true

[dependencies]
bincode = "1.3"
camino = "1.0.8"
fs-err = "2.7.0"
once_cell = "1.10.0"
proc-macro2 = "1.0"
quote = "1.0"
serde = "1.0.136"
syn = { version = "2.0", features = ["full", "visit-mut"] }
toml = "0.5.9"
<<<<<<< HEAD
uniffi_build = { path = "../uniffi_build", version = "=0.25.0" }
uniffi_meta = { path = "../uniffi_meta", version = "=0.25.0" }
=======
uniffi_build = { path = "../uniffi_build", version = "=0.25.1" }
uniffi_meta = { path = "../uniffi_meta", version = "=0.25.1" }
>>>>>>> b0ab2345

[features]
default = []
# Enable extra features that require a nightly compiler:
# * Add the full module path of exported items to FFI metadata instead of just the crate name.
#   This may be used by language backends to generate nested module structures in the future.
nightly = []<|MERGE_RESOLUTION|>--- conflicted
+++ resolved
@@ -1,10 +1,6 @@
 [package]
 name = "uniffi_macros"
-<<<<<<< HEAD
-version = "0.25.0"
-=======
 version = "0.25.1"
->>>>>>> b0ab2345
 authors = ["Firefox Sync Team <sync-team@mozilla.com>"]
 description = "a multi-language bindings generator for rust (convenience macros)"
 documentation = "https://mozilla.github.io/uniffi-rs"
@@ -27,13 +23,8 @@
 serde = "1.0.136"
 syn = { version = "2.0", features = ["full", "visit-mut"] }
 toml = "0.5.9"
-<<<<<<< HEAD
-uniffi_build = { path = "../uniffi_build", version = "=0.25.0" }
-uniffi_meta = { path = "../uniffi_meta", version = "=0.25.0" }
-=======
 uniffi_build = { path = "../uniffi_build", version = "=0.25.1" }
 uniffi_meta = { path = "../uniffi_meta", version = "=0.25.1" }
->>>>>>> b0ab2345
 
 [features]
 default = []
