### Migrating to UniFFI 0.23+

- Update your `Cargo.toml` file to only depend on the `uniffi` crate.  Follow the directions from the [Prerequisites section of the manual](https://mozilla.github.io/uniffi-rs/tutorial/Prerequisites.html)
- Create a `uniffi-bindgen` binary for your project.  Follow the directions from the [Foreign language bindings section of the manual](https://mozilla.github.io/uniffi-rs/tutorial/foreign_language_bindings.html).
- Uninstall the system-wide `uniffi_bindgen`: `cargo uninstall uniffi_bindgen`.  (Not strictly necessary, but you won't be using it anymore).

<!-- The sections in this file are managed automatically by `cargo release` -->
<!-- See our [internal release process docs](docs/release-process.md) and for more general -->
<!-- guidance, see https://github.com/sunng87/cargo-release/blob/master/docs/faq.md#maintaining-changelog -->

<!-- next-header -->

## [[UnreleasedUniFFIVersion]] (backend crates: [[UnreleasedBackendVersion]]) - (_[[ReleaseDate]]_)

<<<<<<< HEAD
[All changes in [[UnreleasedUniFFIVersion]]](https://github.com/mozilla/uniffi-rs/compare/v0.25.0...HEAD).

### What's changed?

- The `rust_future_continuation_callback_set` FFI function was removed.  `rust_future_poll` now
  inputs the callback pointer.  External bindings authors will need to update their code.

### What's new?

- Rust traits `Display`, `Hash` and `Eq` exposed to Kotlin and Swift.
=======
[All changes in [[UnreleasedUniFFIVersion]]](https://github.com/mozilla/uniffi-rs/compare/v0.25.1...HEAD).

## v0.25.1 (backend crates: v0.25.1) - (_2023-11-09_)

[All changes in v0.25.1](https://github.com/mozilla/uniffi-rs/compare/v0.25.0...v0.25.1).

### What's fixed?

- Fixed several bugs with async functions were defined in multiple crates that get built together.
>>>>>>> b0ab2345

## v0.25.0 (backend crates: v0.25.0) - (_2023-10-18_)

[All changes in v0.25.0](https://github.com/mozilla/uniffi-rs/compare/v0.24.3...v0.25.0).

### What's new
- Proc-macros can now expose standard Rust traits (eg, `Display`, `Eq`, etc)
- Fixed issues when trying to combine UDL and procmacros in the same crate when the "namespace" is
  different from the crate name. This meant that the "ffi namespace" has changed to consistently be
  the crate name, rather than either the crate name or the namespace name depending on whether the
  item was declared via a procmacro or UDL. This should be invisible in most cases, but custom
  build environments might require some changes. Specifically:
  * `uniffi::generate_scaffolding(udl_path)` now uses the udl_path to locate the corresponding `Cargo.toml`, which
    is parsed to determine the crate name (ie, the name under the `[lib]` entry). If your environment is such that
    Cargo.toml can't be located or parsed, you should instead use `uniffi::generate_scaffolding_for_crate(udl_path, crate_name)`.
  * Similarly, when executing `uniffi_bindgen` from the command-line to generate bindings and when not using "library mode",
    `Cargo.toml` will be located and parsed to determine the crate name. Specifying `--crate-name` on the command-line can
    be used to avoid this and use the specified value.

- Crates can now use proc-macros without UDL files to export their interface.  See the "Procedural Macros: Attributes and Derives" manual section for details.
- [Custom Types](https://mozilla.github.io/uniffi-rs/proc_macro/index.html#the-unifficustomtype-derive) are now supported for proc-macros, including a very
  low-friction way of exposing types implementing the new-type idiom.
- Proc-macros: Added support for ByRef arguments
- Proc-macros: Implemented custom type conversion error handling (https://mozilla.github.io/uniffi-rs/udl/custom_types.html#error-handling-during-conversion)
- Error types must now implement `Error + Send + Sync + 'static`.
- Proc-macros: The `handle_unknown_callback_error` attribute is no longer needed for callback
  interface errors
- Foreign types can now implement trait interfaces

### What's Fixed

- Updated the async functionality to correctly handle cancellation (#1669)
- Kotlin: Fixed low-level issue with exported async APIs
- Kotlin: Fixed empty records being exported as empty data classes in Kotlin. A class with a proper `equals` function should be used instead.

### What's changed?

- Implementing `From<uniffi::UnexpectedUniFFICallbackError` is now optional for callback interface error types.
  If the error type implements that, things will continue to work as before.
  If not, then any unexpected callback error will result in a Rust panic.

## v0.24.3 (backend crates: v0.24.3) - (_2023-08-01_)

[All changes in v0.24.3](https://github.com/mozilla/uniffi-rs/compare/v0.24.2...v0.24.3).

### What's changed?

- `uniffi_macros`: Force-include the Cargo.toml to read ([#1683](https://github.com/mozilla/uniffi-rs/pull/1683))

## v0.24.2 (backend crates: v0.24.2) - (_2023-07-25_)

[All changes in v0.24.2](https://github.com/mozilla/uniffi-rs/compare/v0.24.1...v0.24.2).

### What's changed?

- Inline the metadata module in `uniffi_meta` to avoid a dependency of `uniffi_core` to avoid hitting an upstream bug during link time ([#1666](https://github.com/mozilla/uniffi-rs/pull/1666))

## v0.24.1 (backend crates: v0.24.1) - (_2023-06-23_)

[All changes in v0.24.1](https://github.com/mozilla/uniffi-rs/compare/v0.24.0...v0.24.1).

### What's changed

- Python: remove unused import (and unbreak Python 3.6 compatibility) ([#1618](https://github.com/mozilla/uniffi-rs/pull/1618))
- Python: Delay contract checks until after all functions are defined to avoid wrong ABI use ([#1619](https://github.com/mozilla/uniffi-rs/pull/1619))
- Kotlin: Fix error handling in async functions ([#1614](https://github.com/mozilla/uniffi-rs/pull/1614))

## v0.24.0 (backend crates: v0.24.0) - (_2023-06-21_)

[All changes in v0.24.0](https://github.com/mozilla/uniffi-rs/compare/v0.23.0...v0.24.0).

### ⚠️ Breaking Changes ⚠️
- ABI: Implemented a new callback-interface ABI that significantly improves performance on Python and Kotlin.
  - UniFFI users will automatically get the benefits of this without any code changes.
  - External bindings authors will need to update their bindings code. Please see [Guidance for external bindings](#guidance-for-external-bindings) below for details.
- ABI: Changed API checksum handling.  This affects external bindings authors who will need to update their code to work with the new system.  See [PR #1469](https://github.com/mozilla/uniffi-rs/pull/1469) for details.
- Removed the long deprecated `ThreadSafe` attribute.
- `External` types now require a valid crate name.  Before the docs said it must be a crate name,
  but any string could be used as long as it was consistent with the external type map in
  `uniffi.toml`.
- `External` types must be available in the Rust crate root.
- External bindings: The `ExternalBindingsConfig` trait was replaced with `BindingsConfig`. External bindings implementations will need to make minor changes to implement the new trait instead.
- Removed support for the `--config` flag when running the `scaffolding` command.  This flag has never an effect, because there was no scaffolding configuration options.
- Python bindings are now more strict with their types. You can no longer pass strings to methods taking integers or floats, or floats to methods taking integers.

### What's changed

- Added "library mode" bindings generation using `generate --library [path-to-cdylib]`.  This mode simplifies bindings generation, especially when you have dependencies between multiple UniFFIed crates.  See the tutorial for a description.
- The `include_scaffolding!()` macro must now either be called from your crate root or you must have `use the_mod_that_calls_include_scaffolding::*` in your crate root.  This was always the expectation, but wasn't required before.  This will now start failing with errors that say `crate::UniFfiTag` does not exist.
- proc-macros now work with many more types including type aliases, type paths, etc.
- The `uniffi_types` module is no longer needed when using proc-macros.
- Traits can be exposed as a UniFFI `interface` by using a `[Trait]` attribute in the UDL.
  See [the documentation](https://mozilla.github.io/uniffi-rs/udl/interfaces.html#exposing-traits-as-interfaces).
- The `bytes` primitive type was added, it represents an array of bytes. It maps to `ByteArray` in Kotlin, `bytes` in Python, `String` with `Encoding::BINARY` in Ruby and `Data` in Swift. ([#1543](https://github.com/mozilla/uniffi-rs/pull/1543))
- Shortened `str()` representations of errors in Python to align with other exceptions in Python. Use `repr()` or the `{!r}` format to get the old representation back ([#1556](https://github.com/mozilla/uniffi-rs/pull/1556))
- Methods implemented by standard Rust traits, such as `Debug`, `Display`, `Eq` and `Hash` can now be exposed over the FFI and bindings may implement special methods for them.
  See [the documentation](https://mozilla.github.io/uniffi-rs/udl/interfaces.html#exposing-methods-from-standard-rust-traits).
- Added support for async/futures ([#1409](https://github.com/mozilla/uniffi-rs/pull/1409), [#1515](https://github.com/mozilla/uniffi-rs/pull/1515))
- Added constructor support to proc-macro frontend ([#1518](https://github.com/mozilla/uniffi-rs/pull/1518))
- Added support for field defaults to proc-macro frontend ([#1560](https://github.com/mozilla/uniffi-rs/pull/1560))
- Implemented proc-macro callback interface support ([#1573](https://github.com/mozilla/uniffi-rs/pull/1573))
- Python bindings now generate type stubs for all functions and types ([#1506](https://github.com/mozilla/uniffi-rs/pull/1506))
- Enforced checks for integer overflows in Python bindings ([#1546](https://github.com/mozilla/uniffi-rs/pull/1546))
- No more implicit conversion to integers/floats in Python ([#1554](https://github.com/mozilla/uniffi-rs/pull/1554))
- Enforced checks for integer overflows in Ruby bindings ([#1572](https://github.com/mozilla/uniffi-rs/pull/1572))
- Only UTF-8 valid strings are passed from Ruby to Rust ([#1595](https://github.com/mozilla/uniffi-rs/pull/1595))
- No more implicit conversion to integers/floats in Ruby ([#1596](https://github.com/mozilla/uniffi-rs/pull/1596))
- Updated Rust dependencies ([#1495](https://github.com/mozilla/uniffi-rs/pull/1495), [#1583](https://github.com/mozilla/uniffi-rs/pull/1583), [#1569](https://github.com/mozilla/uniffi-rs/pull/1569))
- Added type checking to strings/bytes for Python/Ruby ([#1597](https://github.com/mozilla/uniffi-rs/pull/1597#))
- Implemented proc-macro external type support.  This allows proc-macros to use types defined in UDL files from other crates, [#1600](https://github.com/mozilla/uniffi-rs/pull/1600)

### Guidance for external bindings

There are many breaking changes for external bindings - we hope there will be fewer in
later releases, but we are laying the groundwork for some nice improvements.
Significant patches to UniFFI's builtin bindings which you will need to port include:

* <https://github.com/mozilla/uniffi-rs/commit/b9821439876c4fda05910313dec20906563b9909>
* <https://github.com/mozilla/uniffi-rs/commit/748f671bb1e88267522119ef6b9d98a8bcca1cc0>
* <https://github.com/mozilla/uniffi-rs/commit/07dcf3fe218d61e72073da72ba60ccbcd990bfb8>
* <https://github.com/mozilla/uniffi-rs/commit/45d572def4fd84120e9a8cdfcc75ff1eead00e81>
* <https://github.com/mozilla/uniffi-rs/commit/5e3dea51f17ae59a695a40e23479d57262968bb6>
* <https://github.com/mozilla/uniffi-rs/commit/2eb39753e060a28ee43eae90b996ff55f9b5e0bd>
* <https://github.com/mozilla/uniffi-rs/commit/323a4976992aff207db7946fc1f1cea614838f46>
* <https://github.com/mozilla/uniffi-rs/pull/1497>

## v0.23.0 (backend crates: v0.23.0) - (_2023-01-27_)

[All changes in v0.23.0](https://github.com/mozilla/uniffi-rs/compare/v0.22.0...v0.23.0).

### ⚠️ Breaking Changes ⚠️

- `uniffi_bindgen` no longer provides a standalone binary.  Having a standalone binary resulted in version mismatches when the `uniffi` version specified in `Cargo.toml` didn't match the `uniffi_bindgen` version installed on the system.  Read [The foreign language bindings](https://mozilla.github.io/uniffi-rs/tutorial/foreign_language_bindings.html) section of the manual for how to set up a `uniffi-bindgen` binary that's local to your workspace.
- `uniffi_bindgen`: Removed the `run_main` function.  It's moved to `uniffi::uniffi_bindgen_main` and now unconditionally succeeds rather than return a `Result<()>`.

### What's changed

- The UniFFI crate organization has been significantly reworked:
  - Projects that use UniFFI for binding/scaffolding generation now only need to depend on the `uniffi` crate and no longer need to depend on `uniffi_bindgen`, `uniffi_build`, etc.
  - The version numbers for each crate will no longer by kept in sync after this release.  In particular `uniffi` will have breaking changes less often than `uniffi_bindgen` and other crates.  This means that UniFFI consumers that specify their versions like `uniffi = "0.23"` will not need to bump their `uniffi` version as often as before.
- Callback interface method calls are no longer logged (#1439)

## v0.22.0 - (_2022-12-16_)

[All changes in v0.22.0](https://github.com/mozilla/uniffi-rs/compare/v0.21.1...v0.22.0).

### ⚠️ Breaking Changes ⚠️

- `uniffi_bindgen`: Renamed `FFIArgument`, `FFIFunction` and `FFIType` to
  `FfiArgument`, `FfiFunction` and `FfiType`

### What's changed

- Added support for Swift external types
- Fix whitespace issues in scaffolding code breaking some versions of `rustfmt`
- Fix ruby time support
- proc-macro
  - Document (experimental) proc-macro support
  - Support fallible functions
  - Add Enum derive macro
  - Add Error derive macro

## v0.21.1 - (_2022-12-16_)

[All changes in v0.21.1](https://github.com/mozilla/uniffi-rs/compare/v0.21.0...v0.21.1).

### What's changed

- Replace checksum mechanism for function naming to give consistent results, independent of the target's endianness and bit width.
  This should have no visible effect on the outside.

## v0.21.0 - (_2022-10-14_)

[All changes in v0.21.0](https://github.com/mozilla/uniffi-rs/compare/v0.20.0...v0.21.0).

###  ⚠️ Breaking Changes ⚠️

- `uniffi_bindgen`: Renamed the `throws()` method of `Function`, `Method`, and
  `Constructor` to `throws_str()`.  Added a new `throws()` method that returns
  a boolean.

### What's changed

- Added support for exceptions in callback interface methods.
- Improved error stringifying on Kotlin and Ruby (the `message` and `to_s` methods respectively).

## v0.20.0 - (_2022-09-13_)

[All changes in v0.20.0](https://github.com/mozilla/uniffi-rs/compare/v0.19.6...v0.20.0).

###  ⚠️ Breaking Changes ⚠️

- Renamed the `uniffi_bindgen` `cydlib` argument to `lib_file`, since it can also accept static libraries

### What's changed

- The `guess_crate_root` function is now public

### What's changed
- The UDL can contain identifiers which are also keywords in Swift, except in namespace functions.

## v0.19.6 - (_2022-08-31_)

[All changes in v0.19.6](https://github.com/mozilla/uniffi-rs/compare/v0.19.5...v0.19.6).

- Fix callback interface init signature in Rust scaffolding
- Drop unused dependencies
- Update to MSRV 1.61.0

## v0.19.5 - (_2022-08-29_)

[All changes in v0.19.5](https://github.com/mozilla/uniffi-rs/compare/v0.19.4...v0.19.5).

- Fixed a small bug in the 0.19.4 release, where the extraneous `r#` was present in the HashMap generated scaffolding.

## v0.19.4 - (_2022-08-29_)

[All changes in v0.19.4](https://github.com/mozilla/uniffi-rs/compare/v0.19.3...v0.19.4).

- Implement Timestamp and Duration types in Ruby backend.
- Fixed in a bug where callback interfaces with arguments that include underscores do not get converted to camelCase on Swift.

## v0.19.3 - (_2022-07-08_)

[All changes in v0.19.3](https://github.com/mozilla/uniffi-rs/compare/v0.19.2...v0.19.3).

## v0.19.2 - (_2022-06-28_)

[All changes in v0.19.2](https://github.com/mozilla/uniffi-rs/compare/v0.19.1...v0.19.2).

- Fixed sccache issue with the `askama.toml` config file.

## v0.19.1 - (_2022-06-16_)

[All changes in v0.19.1](https://github.com/mozilla/uniffi-rs/compare/v0.19.0...v0.19.1).

### What's Changed

- Fixed the dependency from `uniffi_build` -> `uniffi_bindgen`

## v0.19.0 - (_2022-06-16_)

[All changes in v0.19.0](https://github.com/mozilla/uniffi-rs/compare/v0.18.0...v0.19.0).

###  ⚠️ Breaking Changes ⚠️
- breaking for external binding generators, the `FFIType::RustArcPtr` now includes an inner `String`. The string represents the name of the object the `RustArcPtr` was derived from.
- Kotlin exception names are now formatted as strict UpperCamelCase.  Most names shouldn't change, but names that use one word with all caps will be affected (for example `URL` -> `Url`, `JSONException` -> `JsonException`)

### What's changed
- The UDL can contain identifiers which are also keywords in Rust, Python or Kotlin.

## v0.18.0 - (_2022-05-05_)

[All changes in v0.18.0](https://github.com/mozilla/uniffi-rs/compare/v0.17.0...v0.18.0).

### ⚠️ Breaking Changes ⚠️

- When custom types are used in function/method signatures UniFFI will now use
  the UDL name for that type and create a typealias to the concrete type.  In the
  [URL example](https://mozilla.github.io/uniffi-rs/udl/custom_types.html#custom-types-in-the-bindings-code),
  this means the type will be now appear on Kotlin as `Url` rather than `URL`.
  Any existing code should continue to work because of the typealias, but this
  might affect your generated documentation and/or code completion.
- For Python libraries the native library is now loaded from an absolute path. The shared library (`*.dll` on Windows, `*.dylib` on macOS and `.so` on other platforms) must be placed next to the Python wrapper code.

### What's changed

- Allow record types with arbitrary key types
  - Record types can now contain any hashable type as its key. This is implemented for Kotlin, Python and Swift
- Python
  - Added support for default values in dictionaries
  - Generated Python code is now annotated to avoid mypy type checking
- Kotlin
  - Added external type support
- Swift
  - Fix test helper code to work with Swift 5.6

## v0.17.0 - (_2022-02-03_)

[All changes in v0.17.0](https://github.com/mozilla/uniffi-rs/compare/v0.16.0...v0.17.0).

### ⚠️ Breaking Changes ⚠️

- Wrapped types have been renamed custom types.
   - The UDL attribute is now `[Custom]` instead of `[Wrapped]`
   - The trait name has been renamed to `UniffiCustomTypeConverter` from `UniffiCustomTypeWrapper`
   - The method names of that trait have been renamed to `into_custom()` / `from_custom()` instead of `wrap()` and `unwrap()`
   - The associated type has been renamed to `Builtin` instead of `Wrapped`

### What's Changed

- Custom types (formerly wrapped) now can be configured on the bindings side as
  well as the scaffolding side.  See the "Custom Types" section of the manual
  for details.
- Kotlin now prefixes more local UniFFI variables with the `_` char to avoid
  conflicts with user-defined names.
- Updated Kotlin to use the `FfiConverter` pattern (#1144)
- Documentation updates: Added a doc comparing UniFFI to Diplomat.  Added a
  README note describing the foreign languages we currently support.
- Fixed `RustCallStatus.__str__` implementation on Python
- Fixed the version numbers in the CHANGELOG compare links.

## v0.16.0 - (_2021-12-15_)

[All changes in v0.16.0](https://github.com/mozilla/uniffi-rs/compare/v0.15.2...v0.16.0)

### ⚠️ Breaking Changes ⚠️

- Error handling when converting custom types has been updated. If your `wrap()`
  function returns an `Err`, in some cases it now [may not panic but instead
  return the error declared by the function](https://mozilla.github.io/uniffi-rs/udl/ext_types_wrapped.html#error-handling-during-conversion).

### What's Changed

- Python: Added Callback Interface support
- Swift bindings can now omit argument labels in generated functions using `omit_argument_labels = true` in the configuration.

## v0.15.2 - (_2021-11-25_)

### What's Changed
- Kotlin now generates valid code for optional timestamps/durations.

[All changes in v0.15.2](https://github.com/mozilla/uniffi-rs/compare/v0.15.1...v0.15.2).

## v0.15.1 (_2021-11-23_)

(Note that v0.15.0 was accidentally published, then yanked. v0.15.1 should be used instead)

### ⚠️ Breaking Changes ⚠️
- Previously, an interface which didn't declare a constructor got a default one anyway, making it
  impossible to decline to provide one. This is no longer true, so if your interface wants a
  constructor, you must add one explicitly.

### What's Changed
- Kotlin and Swift, like Python, now support [simple "wrapped" types](https://mozilla.github.io/uniffi-rs/udl/ext_types_wrapped.html).

- The Python backend has been refactored to more closely match the other backends, but this
  should be invisible to consumers.

- The Swift and Kotlin backends have had minor tweaks.

- The kotlin backend now explicitly checks for a null pointer in cases where it
  should be impossible to help us diagnose issues seen in the wild. See #1108.

[All changes in v0.15.1](https://github.com/mozilla/uniffi-rs/compare/v0.14.1...v0.15.1).

## v0.14.1 (_2021-10-27_)

### ⚠️ Breaking Changes ⚠️
- The `build_foreign_language_testcases!` macro now takes an array of UDL files as the
  first argument.

### What's Changed

- Swift: Added Callback Interface support
- Swift: Refactored codegen to better match Kotlin / Unit of Code
- Kotlin: Added some defensive programming around `RustBufferBuilder.discard()`

[All changes in v0.14.1](https://github.com/mozilla/uniffi-rs/compare/v0.14.0...v0.14.1).

## v0.14.0 (_2021-08-17_)

[All changes in v0.14.0](https://github.com/mozilla/uniffi-rs/compare/v0.13.1...v0.14.0).

### ⚠️ Breaking Changes ⚠️
- The Rust implementations of all `dictionary`, `enum` or `error` types defined in UDL must be
  public. If you see errors like:
    `private type <type-name> in public interface`
  or similar, please declare the types as `pub` in your Rust code.

- Errors declared using the `[Error] enum` syntax will now expose the error string from
  Rust to the foreign language bindings. This reverts an unintended change in behaviour
  from the v0.13 release which made the error message inaccessible.

### What's Changed

- You can now use external types of various flavours - see
  [the fine manual](https://mozilla.github.io/uniffi-rs/udl/ext_types.html)

- An environment variable `UNIFFI_TESTS_DISABLE_EXTENSIONS` can disable foreign language bindings
  when running tests. See [the contributing guide](./contributing.md) for more.

## v0.13.1 (_2021-08-09_)

[All changes in v0.13.1](https://github.com/mozilla/uniffi-rs/compare/v0.13.0...v0.13.1).

### What's Changed

- Fixed an accidental regression in v0.13.0 where errors were no longer being coerced
  to the correct type via `Into`. If the UDL declares a `[Throws=ExampleError]` function
  or method, the underlying implementation can now return anything that is `Into<ExampleError>`,
  matching the implicit `Into` behavior of Rust's `?` operator.
- Fixed an accidental regression in v0.13.0 where the generated Rust scaffolding assumed
  that the `HashMap` type would be in scope. It now uses fully-qualified type names in order
  to be more robust.

## v0.13.0 (_2021-08-09_)

[All changes in v0.13.0](https://github.com/mozilla/uniffi-rs/compare/v0.12.0...v0.13.0).

### ⚠️ Breaking Changes ⚠️
- UniFFI no longer has ffi-support as a dependency.  This means it handles
  panic logging on its own.  If you previously enabled the `log_panics` feature
  for `ffi-support`, now you should enable it for `uniffi`.
- The Swift bindings now explicitly generate two separate Swift modules, one for
  the high-level Swift code and one for the low-level C FFI. This change is intended
  to simplify distribution of the bindings via Swift packages, but brings with it
  some changes to the generated file layout.
  - For an interface namespace "example", we now generate:
    - A bridged C module named "exampleFFI" containing the low-level C FFI,
      consisting of an `exampleFFI.h` file and matching `exampleFFI.modulemap`
      file. The name can be customized using the `ffi_module_name` config option.
    - A Swift module named "example" containing the high-level Swift bindings,
      which imports and uses the low-level C FFI. The name can be customized using
      the `module_name` config option.
- Python timestamps will now be in UTC and timezone-aware rather than naive.
- Kotlin exceptions names will now replace a trailing "Error" with "Exception"
  rather than appending the string (FooException instead of FooErrorException)
- JNA 5.7 or greater is required for Kotlin consumers

### What's Changed

- Both python and ruby backends now handle U16 correctly.
- Error variants can now contain named fields, similar to Enum variants
- Replaced the `ViaFfi` trait with the `FfiConverter` trait.  `FfiConverter` is
  a more flexible version of `ViaFfi` because it can convert any Rust
  type to/from an Ffi type, rather than only Self.  This allows for using
  UniFFI with a type defined in an external crate.

## v0.12.0 (_2021-06-14_)

[All changes in v0.12.0](https://github.com/mozilla/uniffi-rs/compare/v0.11.0...v0.12.0).

### What's New

- It is now possible to use Object instances as fields in Records or Enums, to pass them as arguments,
  and to return them from function and method calls. They should for the most part behave just like
  a host language object, and their lifecycle is managed transparently using Rust's `Arc<T>` type.
    - Reference cycles that include Rust objects will not be garbage collected; if you cannot avoid
      creating reference cycles you may need to use Rust's `Weak<T>` type to help break them.
    - In the **Kotlin** bindings, Object instances must be manually freed by calling their `destroy()`
      method or by using their `.use` block helper method. Records or Enums that *contain* an Object
      instance now also have a `destroy()` method and must be similarly disposed of after use.

### What's Changed

- Kotlin objects now implement `AutoCloseable` by default; closing an object instance is equivalent
  to calling its `destroy()` method.

## v0.11.0 (_2021-06-03_)

[All changes in v0.11.0](https://github.com/mozilla/uniffi-rs/compare/v0.10.0...v0.11.0).

### ⚠️ Breaking Changes ⚠️

- All interface implementations must now be `Sync + Send`, and Rust will give a compile-time error
  if they are not. This makes the `[Threadsafe]` annotation redundant, so it is now deprecated and
  will be removed in a future release. More details on the motivation for this change can be found
  in [ADR-0004](https://github.com/mozilla/uniffi-rs/blob/main/docs/adr/0004-only-threadsafe-interfaces.md).

### What's Changed

- Swift structs and Kotlin data classes generated from `dictionary` are now mutable by default:
  - **Swift** now uses `var` instead of `let`
  - **Kotlin** now uses `var` instead of `val`
- Kotlin objects can now safely have their `destroy()` method or `.use` block execute concurrently
  with other method calls. It's recommended that you *not* do this, but if you accidentally do so,
  it will now work correctly rather than triggering a panic in the underlying Rust code.

## v0.10.0 (_2021-05-26_)

[All changes in v0.10.0](https://github.com/mozilla/uniffi-rs/compare/v0.9.0...v0.10.0).

### ⚠️ Breaking Changes ⚠️

- Two new built-in datatypes have been added: the `timestamp` type for representing moments in
  time, and the `duration` type for representing a difference between two timestamps. These
  mirror the `std::time::{SystemTime, Duration}` types from Rust. Thanks to @npars for
  contributing this feature!
    - This is a breaking change as it may conflict with user-declared `timestamp` or
      `duration` types in existing `.udl` files.

### What's New

- A new **Ruby** codegen backend has been added. You can now call `uniffi-bindgen -l ruby` to
  generate a Ruby module that wraps a UniFFI Rust component. Thanks to @saks for contributing
  this backend!
    - When running `cargo test` locally, you will need a recent version of Ruby and
      the `ffi` gem in order to successfully execute the Ruby backend tests.
- Threadsafe Object methods can now use `self: Arc<Self>` as the method receiver in the underlying
  Rust code, in addition to the default `self: &Self`. To do so, annotate the method with
  `[Self=ByArc]` in the `.udl` file and update the corresponding Rust method signature to match.
  This will not change the generated foreign-language bindings in any way but may be useful for
  more explicit management of Object references in the Rust code.

### What's Changed

- **Kotlin:** Fixed buggy codegen for optional primitive types like `i32?`; on earlier versions
  this would generate invalid Kotlin code which would fail to compile.

## v0.9.0 (_2021-05-21_)

[All changes in v0.9.0](https://github.com/mozilla/uniffi-rs/compare/v0.8.0...v0.9.0).

### ⚠️ Breaking Changes ⚠️

- Support for non-`[Threadsafe]` interfaces has been deprecated. A future release will require that
  all interface implementations be `Sync + Send`, making the `[Threadsafe]` annotation redundant.

### What's Changed

- Errors when parsing a `.udl` file are now marginally more useful (they're still not great, but they're better).
- Generated code should now be deterministic between runs with the same input file and version of UniFFI.
  Previously, the generated code could depend on the iteration order of an internal hash table.
- **Swift:** Generated Swift Enums now conform to `Hashable` by default.
- **Swift:** There are now additional docs on how to consume the generated Swift bindings via XCode.

## Previous releases.

We did not maintain a changelog for previous releases.<|MERGE_RESOLUTION|>--- conflicted
+++ resolved
@@ -12,7 +12,6 @@
 
 ## [[UnreleasedUniFFIVersion]] (backend crates: [[UnreleasedBackendVersion]]) - (_[[ReleaseDate]]_)
 
-<<<<<<< HEAD
 [All changes in [[UnreleasedUniFFIVersion]]](https://github.com/mozilla/uniffi-rs/compare/v0.25.0...HEAD).
 
 ### What's changed?
@@ -23,7 +22,7 @@
 ### What's new?
 
 - Rust traits `Display`, `Hash` and `Eq` exposed to Kotlin and Swift.
-=======
+
 [All changes in [[UnreleasedUniFFIVersion]]](https://github.com/mozilla/uniffi-rs/compare/v0.25.1...HEAD).
 
 ## v0.25.1 (backend crates: v0.25.1) - (_2023-11-09_)
@@ -33,7 +32,6 @@
 ### What's fixed?
 
 - Fixed several bugs with async functions were defined in multiple crates that get built together.
->>>>>>> b0ab2345
 
 ## v0.25.0 (backend crates: v0.25.0) - (_2023-10-18_)
 
